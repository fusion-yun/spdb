#include "../db/DataBlock.h"
#include "../db/Node.h"
#include "../db/NodePlugin.h"
#include "../utility/Factory.h"
#include "../utility/Logger.h"
#include <variant>
extern "C"
{
#include <hdf5.h>
#include <hdf5_hl.h>
}

namespace sp::db
{

#define H5_ERROR(_FUN_)                                    \
    if ((_FUN_) < 0)                                       \
    {                                                      \
        H5Eprint(H5E_DEFAULT, stderr);                     \
        RUNTIME_ERROR << "HDF5 Error:" << __STRING(_FUN_); \
    }

template <typename T>
struct h5type_traits
{
    static hid_t type()
    {
        NOT_IMPLEMENTED;
        return H5Tcopy(H5T_OPAQUE);
    }
    static hid_t space() { return H5Screate(H5S_SCALAR); }
    static const void* data(const T& v) { return &v; }
};

#define DEC_TYPE(_T_, _H5_T_) \
    template <>               \
    hid_t h5type_traits<_T_>::type() { return H5Tcopy(_H5_T_); }

DEC_TYPE(bool, H5T_NATIVE_HBOOL)
DEC_TYPE(float, H5T_NATIVE_FLOAT)
DEC_TYPE(double, H5T_NATIVE_DOUBLE)
DEC_TYPE(int, H5T_NATIVE_INT)
DEC_TYPE(long, H5T_NATIVE_LONG)
DEC_TYPE(unsigned int, H5T_NATIVE_UINT)
DEC_TYPE(unsigned long, H5T_NATIVE_ULONG)
#undef DEC_TYPE

template <typename T, std::size_t N>
struct h5type_traits<std::array<T, N>>
{

    static hid_t type()
    {
        return h5type_traits<T>::type();
    }

    static hid_t space()
    {
        hsize_t d = N;
        return H5Screate_simple(1, &d, nullptr);
    }

    static void* data(const std::array<T, N>& d) { return d.data(); }
};

struct hdf5_node
{
    std::shared_ptr<hid_t> fid;
    std::shared_ptr<hid_t> oid;
};

typedef NodePlugin<hdf5_node> NodePluginHDF5;

std::pair<hid_t, Path::Segment> h5_open_group(hid_t base, const Path& path, bool create_if_not_exists = true, bool only_open_prefix = true)
{
    hid_t last = base;
    auto it = path.begin();
    auto ie = path.end();

    Path prefix;

    Path::Segment item;

    while (it != ie)
    {
        Path::Segment(*it).swap(item);

        prefix.append(item);

        ++it;
        if (it == ie && only_open_prefix) break;

        hid_t next = -1;

        std::visit(
            traits::overloaded{
                [&](const std::variant_alternative_t<Path::tags::Key, Path::Segment>& key) {
                    if (H5Lexists(last, key.c_str(), H5P_DEFAULT) > 0)
                    {
                        H5_ERROR(next = H5Oopen(last, key.c_str(), H5P_DEFAULT));
                    }
                    else if (create_if_not_exists)
                    {
                        H5_ERROR(next = H5Gcreate(last, key.c_str(), H5P_DEFAULT, H5P_DEFAULT, H5P_DEFAULT));
                    }
                    else
                    {
                        next = -1;
                    }
                },
                [&](const std::variant_alternative_t<Path::tags::Index, Path::Segment>& idx) {
                    H5O_info_t oinfo;
<<<<<<< HEAD
                    H5_ERROR(H5Oget_info(last, &oinfo));
                    if (oinfo.type == H5O_TYPE_GROUP)
                    {
                        hsize_t num = 0;
                        H5_ERROR(H5Gget_num_objs(base, &num));
                        if (idx < 0 && create_if_not_exists)
                        {
                            std::string key = std::to_string(num);
                            while (H5Lexists(last, key.c_str(), H5P_DEFAULT) > 0)
                            {
                                ++num;
                                key = std::to_string(num);
                                // H5_ERROR(next = H5Oopen(last, key.c_str(), H5P_DEFAULT));
                            }

                            if (create_if_not_exists)
                            {
                                H5_ERROR(next = H5Gcreate(last, key.c_str(), H5P_DEFAULT, H5P_DEFAULT, H5P_DEFAULT));
                                H5_ERROR(H5Gflush(last));
                            }
                        }
                        else if (idx < 0)
                        {
                            H5_ERROR(next = H5Oopen(last, std::to_string(num).c_str(), H5P_DEFAULT));
                        }
                        else if (idx < num)
                        {
                            H5_ERROR(next = H5Oopen_by_idx(last, ".", H5_INDEX_NAME, H5_ITER_INC, (hsize_t)idx, H5P_DEFAULT));
                        }
                        else
                        {
                            RUNTIME_ERROR << "OUT OF RANGE!" << idx << " >= " << num;
                        }
                    }
                    else if (oinfo.type == H5O_TYPE_DATASET)
                    {
                        NOT_IMPLEMENTED;
                        // TODO: slice
=======
                    H5_ERROR(H5Oget_info(last, &oinfo, H5P_DEFAULT));

                    if (oinfo.type == H5O_TYPE_GROUP)
                    {
                        // FIXME: CHECK number of object !!
                        next = H5Oopen_by_idx(last, ".", H5_INDEX_NAME, H5_ITER_INC, (hsize_t)idx, H5P_DEFAULT);
                    }
                    else if (oinfo.type == H5O_TYPE_DATASET)
                    {
                        // @TODO: get slice of dataset
                        NOT_IMPLEMENTED;
>>>>>>> 81cb8ab6
                    }
                    else
                    {
                        NOT_IMPLEMENTED;
                    }
                },
                [&](const std::variant_alternative_t<Path::tags::Slice, Path::Segment>& slice) {
                    NOT_IMPLEMENTED;
                }},
            item);

        if (last != base) H5Oclose(last);

        if (next < 0)
        {
            RUNTIME_ERROR << "Can not open/create object : " << prefix;
            break;
        }

        last = next;
    }

    return std::make_pair(last, item);
}

template <>
void NodePluginHDF5::load(const Node& opt)
{

    m_container_.fid = std::shared_ptr<hid_t>(new hid_t(-1), [&](hid_t* p) {
        if (p != nullptr && *p >= 0) H5_ERROR(H5Fclose(*p));
        delete p;
    });
    m_container_.oid = std::shared_ptr<hid_t>(new hid_t(-1), [&](hid_t* p) {
        if (p != nullptr && *p >= 0) H5_ERROR(H5Gclose(*p));
        delete p;
    });

    std::string file_path;
    std::string group_path = "/";
    std::string mode = "create";
    opt.visit(
        traits::overloaded{
            [&](const std::variant_alternative_t<Node::tags::String, Node::value_type>& path) { file_path = path; },
            [&](const std::variant_alternative_t<Node::tags::Path, Node::value_type>& path) { file_path = path.str(); },
            [&](const std::variant_alternative_t<Node::tags::Object, Node::value_type>& object_p) {
                file_path = object_p->find_child("file").get_value<std::string>("unnamed.h5");
                group_path = object_p->find_child("path").get_value<std::string>("/");
                mode = object_p->find_child("mode").get_value<std::string>("create");
            },
            [&](auto&& ele) { NOT_IMPLEMENTED; } //
        });

    if (mode == "create")
    {
        H5_ERROR(*m_container_.fid = H5Fcreate(file_path.c_str(), H5F_ACC_TRUNC, H5P_DEFAULT, H5P_DEFAULT));
        H5_ERROR(*m_container_.oid = h5_open_group(*m_container_.fid, Path::parse(group_path), true, false).first);

        VERBOSE << "Create HDF5 file: " << file_path << " : " << group_path;
    }
    else
    {
        H5_ERROR(*m_container_.fid = H5Fopen(file_path.c_str(), H5P_DEFAULT, H5P_DEFAULT));
        H5_ERROR(*m_container_.oid = h5_open_group(*m_container_.fid, Path::parse(group_path), false, false).first);
        VERBOSE << "Open HDF5 file: " << file_path << " : " << group_path;
    }
}

template <>
void NodePluginHDF5::save(const Node& node) const
{
}

template <>
Cursor<const Node>
NodePluginHDF5::children() const
{
    NOT_IMPLEMENTED;
    return Cursor<const Node>{};
}

template <>
Cursor<Node>
NodePluginHDF5::children()
{
    NOT_IMPLEMENTED;
    return Cursor<Node>{};
}

template <>
void NodePluginHDF5::for_each(std::function<void(const Node&, const Node&)> const& visitor) const
{
}

Node h5_update_attribute(hid_t gid, const Path::Segment& item, const Node& data)
{
    ASSERT(gid > 0);

    Node res;

    if (item.index() == Path::tags::Key)
    {
        auto name = std::get<Path::tags::Key>(item);

        if (H5Lexists(gid, name.c_str(), H5P_DEFAULT) > 0)
        {
            RUNTIME_ERROR << "Can not rewrite exist dataset/group! [" << name << "]";
        }
        else if (H5Aexists(gid, name.c_str()) > 0)
        {
            H5_ERROR(H5Adelete(gid, name.c_str()));
        }

        data.visit(
            traits::overloaded{
                [&](const std::variant_alternative_t<Node::tags::Object, Node::value_type>& p_object) {
                    NOT_IMPLEMENTED;
                },
                [&](const std::variant_alternative_t<Node::tags::Array, Node::value_type>& p_array) {
                    std::vector<char const*> s_array;
                    p_array->for_each([&](const Node&, const Node& v) {
                        s_array.push_back(v.as<Node::tags::String>().c_str());
                    });

                    hsize_t s = s_array.size();
                    auto m_space = H5Screate_simple(1, &s, nullptr);
                    auto m_type = H5Tcopy(H5T_C_S1);
                    H5_ERROR(H5Tset_size(m_type, H5T_VARIABLE));
                    auto aid = H5Acreate(gid, name.c_str(), m_type, m_space, H5P_DEFAULT, H5P_DEFAULT);
                    H5_ERROR(H5Awrite(aid, m_type, &s_array[0]));
                    H5_ERROR(H5Tclose(m_type));
                    H5_ERROR(H5Sclose(m_space));
                    H5_ERROR(H5Aclose(aid));
                },
                [&](const std::variant_alternative_t<Node::tags::Block, Node::value_type>& blk) {
                    NOT_IMPLEMENTED;
                },
                [&](const std::variant_alternative_t<Node::tags::String, Node::value_type>& s_str) {
                    auto m_type = H5Tcopy(H5T_C_S1);
                    H5_ERROR(H5Tset_size(m_type, s_str.size()));
                    H5_ERROR(H5Tset_strpad(m_type, H5T_STR_NULLTERM));
                    auto m_space = H5Screate(H5S_SCALAR);
                    auto aid = H5Acreate(gid, name.c_str(), m_type, m_space, H5P_DEFAULT, H5P_DEFAULT);
                    H5_ERROR(H5Awrite(aid, m_type, s_str.c_str()));
                    H5_ERROR(H5Tclose(m_type));
                    H5_ERROR(H5Sclose(m_space));
                    H5_ERROR(H5Aclose(aid));
                },
                [&](const std::variant_alternative_t<Node::tags::Complex, Node::value_type>& complex) {
                    NOT_IMPLEMENTED;
                },
                [&](auto&& v) {
                    typedef std::remove_const_t<std::remove_reference_t<decltype(v)>> T;
                    hid_t d_type = h5type_traits<T>::type();
                    hid_t d_space = h5type_traits<T>::space();
                    hid_t aid = 0;
                    H5_ERROR(aid = H5Acreate(gid, name.c_str(), d_type, d_space, H5P_DEFAULT, H5P_DEFAULT));
                    H5_ERROR(H5Awrite(aid, d_type, h5type_traits<T>::data(v)));
                    H5_ERROR(H5Aclose(aid));
                    H5_ERROR(H5Sclose(d_space));
                    H5_ERROR(H5Tclose(d_type));
                }

            });
    }

    return std::move(res);
}

Node h5_update(hid_t gid, const Path::Segment& item, const NodeObject& obj, const Node& opt)
{
    Node res;

    ASSERT(gid > 0);

    size_t count = 0;

    if (item.index() == Path::tags::Key)
    {
    }
    return res;
}
Node h5_update(hid_t gid, const Path::Segment& item, const NodeArray& data, const Node& opt) { NOT_IMPLEMENTED; }
Node h5_update(hid_t gid, const Path::Segment& item, const DataBlock& data, const Node& opt) { NOT_IMPLEMENTED; }
Node h5_update(hid_t gid, const Path::Segment& item, const Node& data, const Node& opt)
{

    Node res;

    ASSERT(gid > 0);

    size_t count = 0;

    if (item.index() == Path::tags::Key)
    {
        char* name = const_cast<char*>(std::get<Path::tags::Key>(item).c_str());

        if (H5Lexists(gid, name, H5P_DEFAULT) > 0)
        {
            RUNTIME_ERROR << "Can not rewrite exist dataset/group! [" << name << "]";
        }
        else if (H5Aexists(gid, name) > 0)
        {
            H5_ERROR(H5Adelete(gid, name));
        }

        data.visit(
            traits::overloaded{
                [&](const std::variant_alternative_t<Node::tags::Object, Node::value_type>& p_object) {
                    NOT_IMPLEMENTED;
                },
                [&](const std::variant_alternative_t<Node::tags::Array, Node::value_type>& p_array) {
                    std::vector<char const*> s_array;
                    p_array->for_each([&](const Node&, const Node& v) {
                        s_array.push_back(v.as<Node::tags::String>().c_str());
                    });

                    hsize_t s = s_array.size();
                    auto m_space = H5Screate_simple(1, &s, nullptr);
                    auto m_type = H5Tcopy(H5T_C_S1);
                    H5_ERROR(H5Tset_size(m_type, H5T_VARIABLE));
                    auto aid = H5Acreate(gid, name, m_type, m_space, H5P_DEFAULT, H5P_DEFAULT);
                    H5_ERROR(H5Awrite(aid, m_type, &s_array[0]));
                    H5_ERROR(H5Tclose(m_type));
                    H5_ERROR(H5Sclose(m_space));
                    H5_ERROR(H5Aclose(aid));
                    count = s;
                },
                [&](const std::variant_alternative_t<Node::tags::Block, Node::value_type>& blk) {
                    NOT_IMPLEMENTED;
                },
                [&](const std::variant_alternative_t<Node::tags::String, Node::value_type>& s_str) {
                    auto m_type = H5Tcopy(H5T_C_S1);
                    H5_ERROR(H5Tset_size(m_type, s_str.size()));
                    H5_ERROR(H5Tset_strpad(m_type, H5T_STR_NULLTERM));
                    auto m_space = H5Screate(H5S_SCALAR);
                    auto aid = H5Acreate(gid, name, m_type, m_space, H5P_DEFAULT, H5P_DEFAULT);
                    H5_ERROR(H5Awrite(aid, m_type, s_str.c_str()));
                    H5_ERROR(H5Tclose(m_type));
                    H5_ERROR(H5Sclose(m_space));
                    H5_ERROR(H5Aclose(aid));
                    ++count;
                },
                [&](const std::variant_alternative_t<Node::tags::Complex, Node::value_type>& complex) {
                    NOT_IMPLEMENTED;
                },
                [&](auto&& v) {
                    typedef std::remove_const_t<std::remove_reference_t<decltype(v)>> T;
                    hid_t d_type = h5type_traits<T>::type();
                    hid_t d_space = h5type_traits<T>::space();
                    hid_t aid = 0;
                    H5_ERROR(aid = H5Acreate(gid, name, d_type, d_space, H5P_DEFAULT, H5P_DEFAULT));
                    H5_ERROR(H5Awrite(aid, d_type, h5type_traits<T>::data(v)));
                    H5_ERROR(H5Aclose(aid));
                    H5_ERROR(H5Sclose(d_space));
                    H5_ERROR(H5Tclose(d_type));
                    ++count;
                }

            });
    }
    return res;
}

template <>
void NodePluginHDF5::update(const Node& query, const Node& data, const Node& opt)
{
    VERBOSE << "query:" << query << " data:" << data;

    auto path = query.as_path();

    hid_t base = path.is_absolute() ? *m_container_.fid : *m_container_.oid;

    hid_t oid = -1;

    Path::Segment item;

    std::tie(oid, item) = h5_open_group(base, path, true);

    Node res;

    data.visit(
        traits::overloaded{
            [&](const std::variant_alternative_t<Node::tags::Object, Node::value_type>& p_object) { h5_update(oid, item, *p_object, opt); },
            [&](const std::variant_alternative_t<Node::tags::Array, Node::value_type>& p_array) { h5_update(oid, item, *p_array, opt); },
            [&](const std::variant_alternative_t<Node::tags::Block, Node::value_type>& blk) { h5_update(oid, item, blk, opt); },
            [&](const std::variant_alternative_t<Node::tags::Path, Node::value_type>& p_object) { NOT_IMPLEMENTED; },
            [&](auto&& v) { h5_update_attribute(oid, item, v).swap(res); },
        });

    if (oid != base) H5Oclose(oid);
}

Node h5_fetch_attribute(hid_t aid, const Node& projection, const Node& opt, bool insert_if_not_exist = true)
{
    Node res;
    NOT_IMPLEMENTED;
    return std::move(res);
}

Node h5_fetch_object(hid_t aid, const Node& projection, const Node& opt, bool insert_if_not_exist = true)
{
    Node res;
    NOT_IMPLEMENTED;
    return std::move(res);
}

Node h5_fetch(hid_t gid, Path::Segment const& item, const Node& projection, const Node& opt, bool insert_if_not_exist = true)
{
    Node res;

    std::visit(
        traits::overloaded{
            [&](const std::variant_alternative_t<Path::tags::Key, Path::Segment>& key) {
                if (H5Lexists(gid, key.c_str(), H5P_DEFAULT) > 0)
                {
                    hid_t oid = -1;
                    H5_ERROR(oid = H5Oopen(gid, key.c_str(), H5P_DEFAULT));
                    h5_fetch_object(oid, projection, opt, insert_if_not_exist).swap(res);
                    H5_ERROR(H5Oclose(oid));
                }
                else if (H5Aexists(gid, key.c_str()) > 0)
                {
                    hid_t aid = -1;
                    H5_ERROR(aid = H5Aopen(gid, key.c_str(), H5P_DEFAULT));
                    h5_fetch_attribute(aid, projection, opt, insert_if_not_exist).swap(res);
                    H5_ERROR(H5Oclose(aid));
                }
            },
            [&](const std::variant_alternative_t<Path::tags::Index, Path::Segment>& idx) {
                hid_t oid = -1;
                oid = H5Oopen_by_idx(gid, ".", H5_INDEX_NAME, H5_ITER_INC, (hsize_t)idx, H5P_DEFAULT);
                if (oid >= 0)
                {
                    h5_fetch_object(oid, projection, opt, insert_if_not_exist).swap(res);
                    H5_ERROR(H5Oclose(oid));
                }
            },
            [&](const std::variant_alternative_t<Path::tags::Slice, Path::Segment>& slice) {
                auto& array = res.as_array();
                slice.for_each([&](int idx) {
                    hid_t oid = -1;
                    H5_ERROR(oid = H5Oopen_by_idx(gid, ".", H5_INDEX_NAME, H5_ITER_INC, (hsize_t)idx, H5P_DEFAULT));
                    h5_fetch_object(oid, projection, opt, insert_if_not_exist).swap(array.push_back());
                    H5_ERROR(H5Oclose(oid));
                });
            }
            // ,[&](auto const& seg) { NOT_IMPLEMENTED; }
        },
        item);

    return std::move(res);
}

template <>
Node NodePluginHDF5::fetch(const Node& query, const Node& projection, const Node& opt)
{
    Node res;

    auto path = query.as_path();

    hid_t base = path.is_absolute() ? *m_container_.fid : *m_container_.oid;

    hid_t gid = -1;

    Path::Segment item;

    std::tie(gid, item) = h5_open_group(base, path, false);

    h5_fetch(gid, item, projection, true).swap(res);

    if (gid != base) H5Oclose(gid);

    return Node{};
}

template <>
Node NodePluginHDF5::fetch(const Node& query, const Node& projection, const Node& opt) const
{
    Node res;

    auto path = query.as_path();

    hid_t base = path.is_absolute() ? *m_container_.fid : *m_container_.oid;

    hid_t gid = -1;

    Path::Segment item;

    std::tie(gid, item) = h5_open_group(base, path, false);

    h5_fetch(gid, item, projection, false).swap(res);

    if (gid != base) H5Oclose(gid);

    return std::move(res);
}

SPDB_ENTRY_REGISTER(hdf5, hdf5_node);
SPDB_ENTRY_ASSOCIATE(hdf5, hdf5_node, "^(.*)\\.(hdf5|h5)$");

} // namespace sp::db<|MERGE_RESOLUTION|>--- conflicted
+++ resolved
@@ -110,7 +110,7 @@
                 },
                 [&](const std::variant_alternative_t<Path::tags::Index, Path::Segment>& idx) {
                     H5O_info_t oinfo;
-<<<<<<< HEAD
+
                     H5_ERROR(H5Oget_info(last, &oinfo));
                     if (oinfo.type == H5O_TYPE_GROUP)
                     {
@@ -149,19 +149,6 @@
                     {
                         NOT_IMPLEMENTED;
                         // TODO: slice
-=======
-                    H5_ERROR(H5Oget_info(last, &oinfo, H5P_DEFAULT));
-
-                    if (oinfo.type == H5O_TYPE_GROUP)
-                    {
-                        // FIXME: CHECK number of object !!
-                        next = H5Oopen_by_idx(last, ".", H5_INDEX_NAME, H5_ITER_INC, (hsize_t)idx, H5P_DEFAULT);
-                    }
-                    else if (oinfo.type == H5O_TYPE_DATASET)
-                    {
-                        // @TODO: get slice of dataset
-                        NOT_IMPLEMENTED;
->>>>>>> 81cb8ab6
                     }
                     else
                     {
